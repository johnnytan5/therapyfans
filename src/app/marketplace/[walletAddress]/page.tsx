"use client";

import { useState, useEffect, useMemo } from "react";
import { useParams, useRouter } from "next/navigation";
import { Button } from "@/components/ui/button";
import { Badge } from "@/components/ui/badge";
import { Card, CardContent, CardHeader } from "@/components/ui/card";
import { ArrowLeft, Star, Shield, Clock, Calendar, CheckCircle, Loader2, ChevronLeft, ChevronRight, User, Award, Globe, BarChart3 } from "lucide-react";
import Link from "next/link";
import { useCurrentAccount, useSignAndExecuteTransaction, useSuiClientQuery } from '@mysten/dapp-kit';
import { Transaction } from '@mysten/sui/transactions';
import { SuiClient, getFullnodeUrl } from '@mysten/sui/client';
import { getTherapistByIdOrWallet, isWalletAddress, TherapistWithSpecializations, getDisplayName } from "@/lib/therapistService";
import { 
  formatTime, 
  formatDate, 
  getDayName 
} from "@/lib/meetingLinks";
import { SessionService, BookingData, SessionNFT } from "@/lib/sessionService";
import { createBlurredAvatar, formatSui, mistToSui } from "@/lib/utils";
import { getTherapistIdFromWallet, verifyTherapistWallet, diagnosePotentialKioskIssues } from "@/lib/therapistWalletService";
import { CONTRACT_FUNCTIONS } from "@/lib/suiConfig";

// SUI Network constants
const MIST_PER_SUI = 1_000_000_000;

export default function TherapistBookingPage() {
  const params = useParams();
  const router = useRouter();
  const currentAccount = useCurrentAccount();
  const { mutate: signAndExecuteTransaction } = useSignAndExecuteTransaction();
  const walletAddress = params.walletAddress as string;

  const [therapist, setTherapist] = useState<TherapistWithSpecializations | null>(null);
  const [timeSlots, setTimeSlots] = useState<SessionNFT[]>([]);
  const [selectedSlot, setSelectedSlot] = useState<SessionNFT | null>(null);
  const [selectedDate, setSelectedDate] = useState(new Date());
  const [loading, setLoading] = useState(true);
  const [purchasing, setPurchasing] = useState(false);
  const [purchaseComplete, setPurchaseComplete] = useState(false);
  const [transactionHash, setTransactionHash] = useState<string>('');
  const [paymentError, setPaymentError] = useState<string>('');
  const [showSuccessModal, setShowSuccessModal] = useState(false);
  const [bookedNFT, setBookedNFT] = useState<SessionNFT | null>(null);
  const [redirectCountdown, setRedirectCountdown] = useState(3);
  const [therapistIdFromWallet, setTherapistIdFromWallet] = useState<string | null>(null);
  const [walletVerified, setWalletVerified] = useState<boolean>(false);
  const [bookingProofNftId, setBookingProofNftId] = useState<string | null>(null);

  // Get wallet balance
  const { data: balanceData, isLoading: isLoadingBalance } = useSuiClientQuery(
    'getBalance',
    {
      owner: currentAccount?.address || '',
    },
    {
      enabled: !!currentAccount?.address,
      refetchInterval: 10000,
    }
  );

  const walletBalance = balanceData ? parseFloat(mistToSui(balanceData.totalBalance).toFixed(4)) : 0;

  // Fetch therapist data and available sessions
  useEffect(() => {
    async function fetchTherapistAndSessions() {
      setLoading(true);
      try {
<<<<<<< HEAD
        console.log('🔍 Fetching therapist data for identifier:', walletAddress);
        console.log('🔍 Is wallet address?', isWalletAddress(walletAddress));
        
        const therapistData = await getTherapistByIdOrWallet(walletAddress);
        if (therapistData) {
          setTherapist(therapistData);
          
          // Use the therapist's wallet address for session queries (if we have it)
          const therapistWalletAddress = therapistData.wallet_address || walletAddress;
          console.log('🔍 Using wallet address for sessions:', therapistWalletAddress);
          
          // Fetch real available sessions from database
          const sessions = await SessionService.getAllAvailableSessionsForTherapist(therapistWalletAddress);
=======
        console.log('🔍 URL walletAddress parameter:', walletAddress);
        const therapistData = await getTherapistById(walletAddress);
        if (therapistData) {
          setTherapist(therapistData);
          console.log('🔍 Therapist data:', { id: therapistData.id, wallet_address: therapistData.wallet_address });
          
          // Use the therapist's actual wallet address for session queries
          const therapistWalletAddress = therapistData.wallet_address;
          console.log('🔍 Fetching sessions for therapist wallet:', therapistWalletAddress);
          const sessions = await SessionService.getAllAvailableSessionsForTherapist(therapistWalletAddress);
          console.log('📅 Fetched sessions:', sessions);
          console.log('📅 Session dates:', sessions.map(s => ({ id: s.id, date: s.date, start_time: s.start_time })));
>>>>>>> 46b7860a
          setTimeSlots(sessions);
        }
      } catch (error) {
        console.error('Error fetching therapist and sessions:', error);
      } finally {
        setLoading(false);
      }
    }

    if (walletAddress) {
      fetchTherapistAndSessions();
    }
  }, [walletAddress]);

  // Example usage of getTherapistIdFromWallet function
  useEffect(() => {
    async function verifyAndGetTherapistId() {
      if (!walletAddress || !therapist) return;
      
      // Get the actual wallet address - could be from therapist data or the route param
      const actualWalletAddress = therapist.wallet_address || (isWalletAddress(walletAddress) ? walletAddress : null);
      
      if (!actualWalletAddress) {
        console.warn('⚠️ No wallet address available for therapist verification');
        setWalletVerified(false);
        return;
      }
      
      try {
        console.log('🔍 Verifying therapist wallet and fetching ID...');
        console.log('🔍 Using wallet address:', actualWalletAddress);
        
        // First verify the wallet has proper therapist setup
        const isVerified = await verifyTherapistWallet(actualWalletAddress);
        setWalletVerified(isVerified);
        
        if (isVerified) {
          // Get the therapist ID from their wallet's TherapistNFT
          const therapistId = await getTherapistIdFromWallet(actualWalletAddress);
          setTherapistIdFromWallet(therapistId);
          
          console.log('✅ Therapist ID retrieved:', therapistId);
          console.log('🏷️ This ID can now be used for soulbound NFT minting');
          
          // Store for potential soulbound NFT reference
          const therapistIdForSoulbound = therapistId;
          console.log('💾 Therapist ID ready for soulbound minting:', therapistIdForSoulbound);
        }
      } catch (error) {
        console.warn('⚠️ Could not verify therapist wallet or get ID:', error);
        setWalletVerified(false);
        
        // Provide diagnostic information
        try {
          const diagnosis = await diagnosePotentialKioskIssues(actualWalletAddress);
          console.log('🔍 Wallet diagnosis:', diagnosis);
          console.log('💡 Suggestions:', diagnosis.suggestions);
        } catch (diagError) {
          console.warn('Could not diagnose wallet issues:', diagError);
        }
      }
    }

    verifyAndGetTherapistId();
  }, [walletAddress, therapist]);

  // Handle countdown and redirect
  useEffect(() => {
    let countdownInterval: NodeJS.Timeout;

    if (showSuccessModal && redirectCountdown > 0) {
      countdownInterval = setInterval(() => {
        setRedirectCountdown((prev) => {
          if (prev <= 1) {
            // Navigate to client profile page when countdown reaches 0
            const clientWallet = currentAccount?.address || 'mock-wallet-address';
            router.push(`/client/${clientWallet}`);
            return 0;
          }
          return prev - 1;
        });
      }, 1000);
    }

    return () => {
      if (countdownInterval) {
        clearInterval(countdownInterval);
      }
    };
  }, [showSuccessModal, router]); // Removed redirectCountdown from dependencies

  // Refresh available sessions (for manual refresh)
  const refreshSessions = async () => {
    try {
      console.log('🔄 Refreshing available sessions...');
      if (therapist?.wallet_address) {
        console.log('🔄 Using therapist wallet address:', therapist.wallet_address);
        const sessions = await SessionService.getAllAvailableSessionsForTherapist(therapist.wallet_address);
        setTimeSlots(sessions);
      } else {
        console.error('No therapist wallet address available for refresh');
      }
    } catch (error) {
      console.error('Error refreshing sessions:', error);
    }
  };

  // Filter time slots for selected date only
  const selectedDateSlots = useMemo(() => {
    const dateString = selectedDate.toISOString().split('T')[0];
    console.log('🗓️ Filtering for date:', dateString);
    console.log('🗓️ Available time slots:', timeSlots.map(s => ({ id: s.id, date: s.date, start_time: s.start_time })));
    const filtered = timeSlots.filter(slot => {
      const matches = slot.date === dateString;
      console.log(`🔍 Slot ${slot.id}: date=${slot.date}, matches=${matches}`);
      return matches;
    });
    console.log('✅ Filtered slots for date:', filtered);
    return filtered.sort((a, b) => a.start_time.localeCompare(b.start_time));
  }, [timeSlots, selectedDate]);

  // Date navigation functions
  const navigateDate = (direction: 'prev' | 'next') => {
    const newDate = new Date(selectedDate);
    newDate.setDate(selectedDate.getDate() + (direction === 'next' ? 1 : -1));
    setSelectedDate(newDate);
    setSelectedSlot(null); // Clear selection when changing dates
  };

  const handleSlotSelect = (slot: SessionNFT) => {
    if (slot.status === 'available') {
      setSelectedSlot(slot);
    }
  };

  const handlePurchaseNFT = async () => {
    if (!selectedSlot || !therapist) {
      console.log('Missing data:', { selectedSlot, therapist });
      return;
    }

    if (!currentAccount) {
      setPaymentError('Please connect your wallet to book a session.');
      return;
    }

    if (!therapistIdFromWallet) {
      setPaymentError('Therapist ID not available. Please ensure the therapist has set up their blockchain profile.');
      return;
    }

    const walletAddr = currentAccount.address;
    
    setPurchasing(true);
    setPaymentError('');
    
    try {
      console.log('Starting session booking with soulbound NFT minting...', { 
        slot: selectedSlot.id, 
        wallet: walletAddr,
        therapist: walletAddress,
        therapistId: therapistIdFromWallet
      });
      
      // Convert session time to epoch milliseconds for the smart contract
      console.log('Raw slot data:', {
        date: selectedSlot.date,
        start_time: selectedSlot.start_time,
        duration_minutes: selectedSlot.duration_minutes,
        dateType: typeof selectedSlot.date,
        timeType: typeof selectedSlot.start_time,
        durationType: typeof selectedSlot.duration_minutes
      });

      // Validate date and time data
      if (!selectedSlot.date || !selectedSlot.start_time) {
        throw new Error(`Missing session data: date=${selectedSlot.date}, time=${selectedSlot.start_time}, duration=${selectedSlot.duration_minutes}`);
      }

      // Handle duration_minutes - it might be missing in mock data
      const duration = selectedSlot.duration_minutes || 30; // Default to 30 minutes if missing
      
      // Ensure date is in YYYY-MM-DD format and time is in HH:MM format
      // Normalize time format - handle HH:MM, HH:MM:SS, or other variations
      let normalizedTime = selectedSlot.start_time.trim();
      const timeParts = normalizedTime.split(':');
      
      if (timeParts.length === 2) {
        // HH:MM format - add seconds
        normalizedTime = `${normalizedTime}:00`;
      } else if (timeParts.length === 3) {
        // HH:MM:SS format - use as is
        normalizedTime = normalizedTime;
      } else {
        throw new Error(`Invalid time format: ${selectedSlot.start_time}. Expected HH:MM or HH:MM:SS`);
      }
      
      const dateTimeString = `${selectedSlot.date}T${normalizedTime}`;
      console.log('Parsing datetime string:', dateTimeString, {
        originalTime: selectedSlot.start_time,
        normalizedTime: normalizedTime,
        timeParts: timeParts.length
      });
      
      const startDate = new Date(dateTimeString);
      console.log('Parsed date object:', startDate);
      
      if (isNaN(startDate.getTime())) {
        throw new Error(`Invalid date/time format: ${dateTimeString}. Check date (YYYY-MM-DD) and time (HH:MM) formats`);
      }
      
      const startTs = startDate.getTime();
      const durationMs = duration * 60 * 1000;
      const endTs = startTs + durationMs;
      
      console.log('Session timing:', {
        dateTimeString,
        startDate: startDate.toISOString(),
        startTs,
        endTs,
        duration: duration,
        durationMs,
        isValidStart: !isNaN(startTs),
        isValidEnd: !isNaN(endTs)
      });

      // Additional validation
      if (isNaN(startTs) || isNaN(endTs)) {
        throw new Error(`Invalid timestamps: startTs=${startTs}, endTs=${endTs}`);
      }

      // Create and execute blockchain transaction for booking proof NFT
      const tx = new Transaction();
      
      // Mint soulbound booking proof NFT
      console.log('Creating moveCall with:', {
        target: CONTRACT_FUNCTIONS.mintBookingProof || `${process.env.NEXT_PUBLIC_PACKAGE_ID}::booking_proof::mint_booking_proof`,
        therapistId: therapistIdFromWallet,
        therapistIdLength: therapistIdFromWallet.length,
        therapistIdFormat: therapistIdFromWallet.startsWith('0x'),
        startTs: startTs,
        endTs: endTs,
        startTsType: typeof startTs,
        endTsType: typeof endTs
      });

      // Additional validation of the therapist ID
      console.log('🔍 Validating therapist ID for smart contract:', {
        id: therapistIdFromWallet,
        isValidFormat: /^0x[a-fA-F0-9]{64}$/.test(therapistIdFromWallet),
        length: therapistIdFromWallet.length,
        sample: therapistIdFromWallet.slice(0, 20) + '...'
      });

      // Use a local variable for the actual NFT object ID to use in the transaction
      let actualTherapistNftId = therapistIdFromWallet;

      // Try to query the object to see if it exists and what type it is
      try {
        const suiClient = new SuiClient({ url: getFullnodeUrl('testnet') });
        const objectInfo = await suiClient.getObject({
          id: therapistIdFromWallet,
          options: {
            showType: true,
            showContent: true,
            showOwner: true
          }
        });
        
        console.log('🔍 Direct object query result:', {
          exists: !!objectInfo.data,
          type: objectInfo.data?.type,
          owner: objectInfo.data?.owner,
          objectId: objectInfo.data?.objectId,
          hasContent: !!objectInfo.data?.content,
          error: objectInfo.error
        });
        
        if (!objectInfo.data) {
          throw new Error(`Therapist NFT object ${therapistIdFromWallet} does not exist or cannot be accessed`);
        }
        
        if (!objectInfo.data.type?.includes('therapist_nft::TherapistNFT')) {
          console.warn('⚠️ Object exists but is not a TherapistNFT:', objectInfo.data.type);
          throw new Error(`Object ${therapistIdFromWallet} is type ${objectInfo.data.type}, not TherapistNFT`);
        }

        // Check if this object is owned properly
        console.log('🔍 Object ownership details:', {
          owner: objectInfo.data.owner,
          ownerType: typeof objectInfo.data.owner,
          isOwnedObject: objectInfo.data.owner && typeof objectInfo.data.owner === 'object' && 'AddressOwner' in objectInfo.data.owner,
          isSharedObject: objectInfo.data.owner && typeof objectInfo.data.owner === 'object' && 'Shared' in objectInfo.data.owner,
          isImmutable: objectInfo.data.owner && typeof objectInfo.data.owner === 'object' && 'Immutable' in objectInfo.data.owner
        });
        
      } catch (objectQueryError) {
        console.error('❌ Failed to query therapist object:', objectQueryError);
        
        // Try an alternative approach - look for TherapistNFTs in owned objects
        console.log('🔄 Trying alternative approach - checking owned objects...');
        try {
          const suiClient = new SuiClient({ url: getFullnodeUrl('testnet') });
          const ownedObjects = await suiClient.getOwnedObjects({
            owner: walletAddr,
            options: {
              showType: true,
              showContent: true,
            },
          });
          
          console.log('🔍 All owned objects by current user:', ownedObjects.data?.map(obj => ({
            id: obj.data?.objectId,
            type: obj.data?.type
          })));
          
          // Look for any TherapistNFT objects owned by the current user (support both old and new package IDs)
          const userTherapistNFTs = ownedObjects.data?.filter(obj => 
            obj.data?.type?.includes('therapist_nft::TherapistNFT')
          );
          
          if (userTherapistNFTs && userTherapistNFTs.length > 0) {
            const userNFT = userTherapistNFTs[0];
            console.log('🎯 Found TherapistNFT owned by current user:', userNFT.data?.objectId);
            
            // Verify this NFT is directly owned (not in kiosk)
            if (userNFT.data?.owner && typeof userNFT.data.owner === 'object' && 'AddressOwner' in userNFT.data.owner) {
              actualTherapistNftId = userNFT.data.objectId;
              console.log('✅ Using directly owned NFT for transaction:', actualTherapistNftId);
            } else {
              console.warn('⚠️ User NFT is not directly owned:', userNFT.data?.owner);
              throw new Error(`User's TherapistNFT is not directly owned (owner: ${JSON.stringify(userNFT.data?.owner)})`);
            }
          } else {
            // Try using a test NFT ID similar to test-client-side
            console.log('🧪 No user NFTs found, trying with test NFT ID...');
            actualTherapistNftId = "0x68f71cedbae4b2a652ad160bdf2fd1e8111b8c0c0ee9c5cee58a53c5da856cef";
            console.log('🧪 Using test NFT ID for debugging:', actualTherapistNftId);
          }
        } catch (altError) {
          throw new Error(`Both primary and alternative NFT lookup failed: ${objectQueryError} | ${altError}`);
        }
      }

      // ✅ Implement payment flow: 90% to therapist, 10% to service provider
      const sessionPriceSui = selectedSlot.price_sui;
      const sessionPriceMist = BigInt(sessionPriceSui * 1_000_000_000); // Convert SUI to MIST
      
      // Calculate splits (90% to therapist, 10% to service provider)
      const therapistShare = (sessionPriceMist * BigInt(90)) / BigInt(100); // 90%
      const serviceProviderShare = sessionPriceMist - therapistShare; // 10%

      console.log('🚀 Final transaction details:', {
        actualTherapistNftId: actualTherapistNftId,
        startTs: startTs,
        endTs: endTs,
        target: CONTRACT_FUNCTIONS.mintBookingProof || `${process.env.NEXT_PUBLIC_PACKAGE_ID}::booking_proof::mint_booking_proof`,
        packageId: process.env.NEXT_PUBLIC_PACKAGE_ID,
        sessionPriceSui: sessionPriceSui,
        therapistShare: Number(therapistShare) / 1_000_000_000,
        serviceProviderShare: Number(serviceProviderShare) / 1_000_000_000
      });
      
      console.log('💰 Payment breakdown:', {
        totalSui: sessionPriceSui,
        totalMist: sessionPriceMist.toString(),
        therapistShareSui: Number(therapistShare) / 1_000_000_000,
        therapistShareMist: therapistShare.toString(),
        serviceProviderShareSui: Number(serviceProviderShare) / 1_000_000_000,
        serviceProviderShareMist: serviceProviderShare.toString(),
        therapistWallet: therapist.wallet_address,
        serviceProviderWallet: '0x40bd8248e692f15c0eff9e7cf79ca4f399964adc42c98ba44e38d5d23130106b'
      });

      // Create payment coins
      const [therapistPayment] = tx.splitCoins(tx.gas, [therapistShare]);
      const [serviceProviderPayment] = tx.splitCoins(tx.gas, [serviceProviderShare]);
      
      // Transfer payments
      if (therapist.wallet_address) {
        tx.transferObjects([therapistPayment], therapist.wallet_address);
        console.log(`💸 Transferring ${Number(therapistShare) / 1_000_000_000} SUI to therapist: ${therapist.wallet_address}`);
      } else {
        throw new Error('Therapist wallet address not available');
      }
      
      tx.transferObjects([serviceProviderPayment], '0x40bd8248e692f15c0eff9e7cf79ca4f399964adc42c98ba44e38d5d23130106b');
      console.log(`💸 Transferring ${Number(serviceProviderShare) / 1_000_000_000} SUI to service provider: 0x40bd8248e692f15c0eff9e7cf79ca4f399964adc42c98ba44e38d5d23130106b`);

      // ✅ Smart contract has been updated with mint_booking_proof_by_id function
      // This function accepts TherapistNFT object IDs instead of references, making it compatible with kiosk-stored NFTs
      console.log('✅ Using new mint_booking_proof_by_id function that works with kiosk-stored TherapistNFTs');

      tx.moveCall({
        target: CONTRACT_FUNCTIONS.mintBookingProofById,
        arguments: [
          tx.pure.id(actualTherapistNftId), // ✅ Pass as ID, not object reference - works with kiosk-stored NFTs
          tx.pure.u64(BigInt(startTs)),     
          tx.pure.u64(BigInt(endTs))        
        ],
      });

      console.log('Executing blockchain transaction for booking proof...');
      
      // Execute the blockchain transaction
      signAndExecuteTransaction(
        { transaction: tx },
        {
          onSuccess: async (result: any) => {
            console.log("Booking proof NFT minted successfully:", result);
            console.log("Transaction result:", JSON.stringify(result, null, 2));
            
            // Extract booking proof NFT ID from transaction result
            let bookingProofId = 'Unknown';
            try {
              if (result.objectChanges && result.objectChanges.length > 0) {
                console.log("Object changes found:", result.objectChanges);
                
                const createdObject = result.objectChanges.find((change: any) => 
                  change.type === 'created' && 
                  change.objectType && 
                  (change.objectType.includes('BookingProofNFT') ||
                   change.objectType.includes('booking_proof'))
                );
                
                if (createdObject) {
                  bookingProofId = createdObject.objectId;
                  console.log("Found booking proof NFT ID:", bookingProofId);
                  setBookingProofNftId(bookingProofId);
                }
              }
            } catch (extractError) {
              console.warn('Could not extract booking proof NFT ID:', extractError);
            }

            // Set transaction hash from blockchain result
            setTransactionHash(result.digest);

            // Now proceed with database booking
            try {
      const bookingData: BookingData = {
        client_wallet: walletAddr,
                transaction_hash: result.digest,
        payment_status: 'completed'
      };
      
      const bookingResult = await SessionService.bookSession(selectedSlot.id, bookingData);
      
      if (!bookingResult.success) {
                throw new Error(bookingResult.error || 'Database booking failed');
      }
      
      if (bookingResult.bookedSession) {
        setBookedNFT(bookingResult.bookedSession);
        
        // Update local state - mark slot as booked
        setTimeSlots(prev => prev.map(slot => 
          slot.id === selectedSlot.id ? { ...slot, status: 'booked' } : slot
        ));
      }
      
      setPurchaseComplete(true);
      setPurchasing(false);
      
      // Show success modal and start countdown
      setShowSuccessModal(true);
      setRedirectCountdown(3);
      
                            console.log('Complete booking successful:', {
                totalAmount: selectedSlot.price_sui,
                therapistShare: `${Number(therapistShare) / 1_000_000_000} SUI`,
                serviceProviderShare: `${Number(serviceProviderShare) / 1_000_000_000} SUI`,
                therapistWallet: therapist.wallet_address,
                serviceProviderWallet: '0x40bd8248e692f15c0eff9e7cf79ca4f399964adc42c98ba44e38d5d23130106b',
                bookingProofNFT: bookingProofId,
                transactionHash: result.digest,
                booking: bookingResult.bookedSession
              });
              
            } catch (dbError) {
              console.error('Database booking failed after NFT mint:', dbError);
              setPaymentError(`Booking proof NFT created (${bookingProofId}) but database booking failed: ${dbError}`);
              setPurchasing(false);
            }
          },
          onError: (error: any) => {
            console.error('Blockchain transaction failed:', error);
            setPaymentError(`Failed to mint booking proof NFT: ${error.message || error}`);
            setPurchasing(false);
          }
        }
      );
      
    } catch (error: any) {
      console.error('Booking failed:', error);
      setPaymentError(error.message || 'Booking failed. Please try again.');
      setPurchasing(false);
    }
  };

  if (loading) {
    return (
      <div className="min-h-screen bg-gradient-to-br from-background via-background to-purple-950/20 cyber-grid">
        <div className="max-w-4xl mx-auto px-6 py-8">
          <div className="text-center py-16">
            <Loader2 className="w-8 h-8 animate-spin mx-auto mb-4 text-purple-400" />
            <h3 className="text-lg font-medium text-foreground">Loading therapist...</h3>
          </div>
        </div>
      </div>
    );
  }

  if (!therapist) {
    return (
      <div className="min-h-screen bg-gradient-to-br from-background via-background to-purple-950/20 cyber-grid">
        <div className="max-w-4xl mx-auto px-6 py-8">
          <div className="text-center py-16">
            <h3 className="text-lg font-medium text-foreground">Therapist not found</h3>
            <Link href="/marketplace">
              <Button variant="outline" className="mt-4">Back to Marketplace</Button>
            </Link>
          </div>
        </div>
      </div>
    );
  }

  const displayName = getDisplayName(therapist.full_name);

  return (
    <div className="min-h-screen bg-gradient-to-br from-background via-background to-purple-950/20 cyber-grid">
      {/* Header */}
      <div className="bg-gradient-to-r from-purple-900/20 via-background to-blue-900/20 border-b border-border">
        <div className="max-w-4xl mx-auto px-6 py-6">
          <div className="flex items-center gap-4 mb-4">
            <Link href="/marketplace">
              <Button variant="ghost" size="sm">
                <ArrowLeft className="w-4 h-4 mr-2" />
                Back to Marketplace
              </Button>
            </Link>
          </div>
          <h1 className="text-3xl font-bold text-foreground">
            Book <span className="bg-gradient-to-r from-purple-400 to-cyan-400 bg-clip-text text-transparent">Session</span>
          </h1>
        </div>
      </div>

      <div className="max-w-7xl mx-auto px-6 py-8">
        <div className="grid grid-cols-1 lg:grid-cols-5 gap-8">
          {/* Left Panel - Therapist Profile */}
          <div className="lg:col-span-2">
            <Card className="glass border-glow sticky top-8">
              <CardContent className="p-6 space-y-6">
                {/* Professional Photo & Identity */}
                <div className="text-center space-y-4">
                  <div className="relative mx-auto w-24 h-24">
                    <img
                      src={`https://images.unsplash.com/photo-1559839734-2b71ea197ec2?w=200&h=200&fit=crop&crop=face&auto=format&q=80&seed=${therapist.id}`}
                      alt={`${therapist.full_name} - Professional Therapist`}
                      className="w-full h-full rounded-full object-cover border-2 border-border hover:border-purple-400/50 transition-all duration-300"
                    />
                    {therapist.is_verified && (
                      <div className="absolute -bottom-1 -right-1 bg-green-500 rounded-full p-1 border-2 border-background">
                        <Shield className="w-3 h-3 text-white" />
                      </div>
                    )}
                  </div>
                  
                  <div>
                    <h2 className="text-xl font-bold text-foreground">{therapist.full_name}</h2>
                    <div className="flex items-center justify-center gap-2 mt-1">
                      <div className="flex items-center gap-1">
                        <Star className="w-4 h-4 fill-yellow-400 text-yellow-400" />
                        <span className="text-sm font-medium">{therapist.rating || 4.8}</span>
                      </div>
                      <span className="text-muted-foreground">•</span>
                      <Badge variant="outline" className="text-xs">
                        <Shield className="w-3 h-3 mr-1" />
                        Verified
                      </Badge>
                    </div>
                  </div>
                </div>

                {/* Bio */}
                {therapist.bio && (
                  <div className="space-y-2">
                    <p className="text-sm text-muted-foreground leading-relaxed">
                      {therapist.bio}
                    </p>
                  </div>
                )}

                {/* Qualifications */}
                <div className="space-y-3">
                  <h3 className="text-sm font-semibold text-foreground flex items-center gap-2">
                    <Award className="w-4 h-4 text-blue-400" />
                    Qualifications
                  </h3>
                  <div className="space-y-2 text-sm text-muted-foreground">
                    <div className="flex items-start gap-2">
                      <span className="text-blue-400">•</span>
                      <span>PhD in Clinical Psychology - Stanford University</span>
                    </div>
                    <div className="flex items-start gap-2">
                      <span className="text-blue-400">•</span>
                      <span>Licensed Marriage & Family Therapist (LMFT)</span>
                    </div>
                    <div className="flex items-start gap-2">
                      <span className="text-blue-400">•</span>
                      <span>Board Certified - American Board of Psychology</span>
                    </div>
                    <div className="flex items-start gap-2">
                      <span className="text-blue-400">•</span>
                      <span>{therapist.years_of_experience || 15}+ years clinical experience</span>
                    </div>
                  </div>
                </div>

                {/* Specializations */}
                {therapist.specializations && therapist.specializations.length > 0 && (
                  <div className="space-y-3">
                    <h3 className="text-sm font-semibold text-foreground flex items-center gap-2">
                      <User className="w-4 h-4 text-purple-400" />
                      Specializations
                    </h3>
                    <div className="flex flex-wrap gap-2">
                      {therapist.specializations.map((spec) => (
                        <Badge key={spec} variant="outline" className="text-xs">
                          {spec}
                        </Badge>
                      ))}
                    </div>
                  </div>
                )}

                {/* Languages */}
                {therapist.languages_spoken && therapist.languages_spoken.length > 0 && (
                  <div className="space-y-3">
                    <h3 className="text-sm font-semibold text-foreground flex items-center gap-2">
                      <Globe className="w-4 h-4 text-green-400" />
                      Languages
                    </h3>
                    <div className="flex flex-wrap gap-2">
                      {therapist.languages_spoken.map((language) => (
                        <Badge key={language} variant="outline" className="text-xs">
                          {language}
                        </Badge>
                      ))}
                    </div>
                  </div>
                )}

                {/* Professional Statistics */}
                <div className="space-y-3">
                  <h3 className="text-sm font-semibold text-foreground flex items-center gap-2">
                    <BarChart3 className="w-4 h-4 text-cyan-400" />
                    Professional Stats
                  </h3>
                  <div className="grid grid-cols-1 gap-2 text-sm">
                    <div className="flex justify-between">
                      <span className="text-muted-foreground">Total Sessions:</span>
                      <span className="font-medium">127</span>
                    </div>
                    <div className="flex justify-between">
                      <span className="text-muted-foreground">Response Time:</span>
                      <span className="font-medium">2 hours</span>
                    </div>
                    <div className="flex justify-between">
                      <span className="text-muted-foreground">Completion Rate:</span>
                      <span className="font-medium">98%</span>
                    </div>
                  </div>
                </div>
              </CardContent>
            </Card>
          </div>

          {/* Right Panel - Booking & Payment */}
          <div className="lg:col-span-3 space-y-6">
            {/* Date Selector */}
            <Card className="glass border-glow">
              <CardContent className="p-4">
                <div className="flex items-center justify-between">
                  <Button
                    variant="outline"
                    size="sm"
                    onClick={() => navigateDate('prev')}
                    className="px-3"
                  >
                    <ChevronLeft className="w-4 h-4" />
                  </Button>
                  
                  <div className="text-center">
                    <h3 className="text-lg font-semibold text-foreground">
                      {formatDate(selectedDate.toISOString().split('T')[0])}
                    </h3>
                    <p className="text-sm text-muted-foreground">
                      {getDayName(selectedDate.toISOString().split('T')[0])}
                    </p>
                  </div>
                  
                  <Button
                    variant="outline"
                    size="sm"
                    onClick={() => navigateDate('next')}
                    className="px-3"
                  >
                    <ChevronRight className="w-4 h-4" />
                  </Button>
                </div>
              </CardContent>
            </Card>

            {/* Available Time Slots */}
            <Card className="glass border-glow">
              <CardHeader>
                <div className="flex items-center justify-between">
                  <div>
                    <h3 className="text-lg font-semibold text-foreground flex items-center gap-2">
                      <Clock className="w-5 h-5 text-purple-400" />
                      Available Times
                    </h3>
                    <p className="text-sm text-muted-foreground">Select a 30-minute session slot</p>
                  </div>
                  <Button
                    variant="outline"
                    size="sm"
                    onClick={refreshSessions}
                    className="text-xs"
                  >
                    🔄 Refresh
                  </Button>
                </div>
              </CardHeader>
              
              <CardContent>
                <div className="grid grid-cols-4 gap-3">
                  {selectedDateSlots.map(slot => (
                    <Button
                      key={slot.id}
                      variant={selectedSlot?.id === slot.id ? "default" : "outline"}
                      size="sm"
                      disabled={slot.status !== 'available'}
                      onClick={() => handleSlotSelect(slot)}
                      className={`h-12 transition-all duration-200 ${
                        slot.status !== 'available' 
                          ? 'opacity-50 cursor-not-allowed' 
                          : selectedSlot?.id === slot.id
                            ? 'bg-gradient-to-r from-purple-500 to-blue-500 border-purple-400'
                            : 'hover:border-purple-400/50 hover:bg-purple-500/10'
                      }`}
                    >
                      <div className="text-center">
                        <div className="text-xs font-medium">{formatTime(slot.start_time)}</div>
                        {slot.status === 'booked' && (
                          <div className="text-xs text-red-400">Booked</div>
                        )}
                      </div>
                    </Button>
                  ))}
                </div>
                
                {selectedDateSlots.length === 0 && (
                  <div className="text-center py-8 text-muted-foreground">
                    <Calendar className="w-12 h-12 mx-auto mb-3 opacity-50" />
                    <p>No available slots for this date</p>
                    <p className="text-sm">Try selecting a different date</p>
                  </div>
                )}
              </CardContent>
            </Card>

            {/* Selected Session Summary */}
            {selectedSlot && (
              <Card className="glass border-glow border-purple-400/50">
                <CardHeader>
                  <h3 className="text-lg font-semibold text-foreground">Selected Session</h3>
                </CardHeader>
                <CardContent className="space-y-4">
                  <div className="grid grid-cols-2 gap-4 text-sm">
                    <div>
                      <span className="text-muted-foreground">Date:</span>
                      <p className="font-medium">{formatDate(selectedSlot.date)}</p>
                    </div>
                    <div>
                      <span className="text-muted-foreground">Time:</span>
                      <p className="font-medium">{formatTime(selectedSlot.start_time)} - {formatTime(selectedSlot.end_time)}</p>
                    </div>
                    <div>
                      <span className="text-muted-foreground">Therapist:</span>
                      <p className="font-medium">{therapist.full_name}</p>
                    </div>
                    <div>
                      <span className="text-muted-foreground">Duration:</span>
                      <p className="font-medium">30 minutes</p>
                    </div>
                  </div>
                  
                  <div className="border-t pt-4">
                    <div className="flex items-center justify-between text-lg">
                      <span className="font-semibold">Total Price:</span>
                      <span className="font-bold text-green-400">{formatSui(selectedSlot.price_sui)}</span>
                    </div>
                  </div>
                </CardContent>
              </Card>
            )}

            {/* Wallet & Payment */}
            <Card className="glass border-glow">
              <CardHeader>
                <h3 className="text-lg font-semibold text-foreground">Payment</h3>
              </CardHeader>
              <CardContent className="space-y-4">
                <div className="space-y-4">
                  {/* Wallet Status */}
                  <div className="flex items-center justify-between p-3 bg-muted/20 rounded-lg">
                    <span className="text-sm text-muted-foreground">Wallet Status:</span>
                    <span className="font-semibold">
                      {currentAccount ? (
                        <span className="text-green-400">Connected</span>
                      ) : (
                        <span className="text-yellow-400">Mock Mode</span>
                      )}
                    </span>
                  </div>

                  {/* Balance Display (only if wallet connected) */}
                  {currentAccount && (
                    <div className="flex items-center justify-between p-3 bg-muted/20 rounded-lg">
                      <span className="text-sm text-muted-foreground">Wallet Balance:</span>
                      <span className="font-semibold">
                        {isLoadingBalance ? (
                          <Loader2 className="w-4 h-4 animate-spin" />
                        ) : (
                          `${walletBalance.toFixed(4)} SUI`
                        )}
                      </span>
                    </div>
                  )}

                  {/* Mock Mode Notice */}
                  {!currentAccount && (
                    <div className="p-3 bg-blue-500/10 border border-blue-500/20 rounded-lg">
                      <p className="text-sm text-blue-400">
                        💡 Running in demo mode - payments are simulated for testing
                      </p>
                    </div>
                  )}
                  
                  {paymentError && (
                    <div className="p-3 bg-red-500/10 border border-red-500/20 rounded-lg">
                      <p className="text-sm text-red-400">{paymentError}</p>
                    </div>
                  )}
                  
                  {purchaseComplete && transactionHash && (
                    <div className="p-3 bg-green-500/10 border border-green-500/20 rounded-lg space-y-2">
                      <div className="flex items-center gap-2 text-green-400">
                        <CheckCircle className="w-4 h-4" />
                        <span className="text-sm font-medium">Payment Successful!</span>
                      </div>
                      <p className="text-xs text-muted-foreground">
                        Transaction: {transactionHash.slice(0, 20)}...
                      </p>
                      <p className="text-xs text-green-400">
                        Success! Check the confirmation modal.
                      </p>
                    </div>
                  )}
                  
                  <Button
                    onClick={handlePurchaseNFT}
                    disabled={!selectedSlot || purchasing || purchaseComplete}
                    size="lg"
                    className="w-full bg-gradient-to-r from-purple-500 to-blue-500 hover:from-purple-600 hover:to-blue-600"
                  >
                    {purchasing ? (
                      <>
                        <Loader2 className="w-4 h-4 mr-2 animate-spin" />
                        Processing Payment...
                      </>
                    ) : purchaseComplete ? (
                      <>
                        <CheckCircle className="w-4 h-4 mr-2" />
                        Session Booked!
                      </>
                    ) : selectedSlot ? (
                      `Book Session - ${formatSui(selectedSlot.price_sui)}`
                    ) : (
                      'Select a Time Slot'
                    )}
                  </Button>
                </div>
              </CardContent>
            </Card>
          </div>
        </div>
      </div>

      {/* Success Modal */}
      {showSuccessModal && bookedNFT && (
        <div className="fixed inset-0 bg-black/50 backdrop-blur-sm z-50 flex items-center justify-center p-4">
          <Card className="w-full max-w-md glass border-glow animate-in zoom-in-95 duration-300">
            <CardContent className="p-6 text-center space-y-6">
              {/* Success Animation */}
              <div className="mx-auto w-16 h-16 bg-gradient-to-r from-green-500 to-emerald-500 rounded-full flex items-center justify-center animate-bounce">
                <CheckCircle className="w-8 h-8 text-white" />
              </div>
              
              <div>
                <h2 className="text-2xl font-bold text-foreground mb-2">Booking Successful!</h2>
                <p className="text-muted-foreground">Your therapy session has been confirmed</p>
              </div>

              {/* NFT Card */}
              <div className="p-4 bg-gradient-to-br from-purple-500/10 to-blue-500/10 rounded-lg border border-purple-400/30 space-y-3">
                <div className="flex items-center gap-2 text-sm font-medium text-purple-300">
                  <span>🎫</span>
                  <span>Your Session NFT</span>
                </div>
                
                <div className="space-y-2 text-sm">
                  <div className="flex justify-between">
                    <span className="text-muted-foreground">NFT ID:</span>
                    <span className="font-mono text-xs">{bookedNFT.nft_token_id?.slice(0, 12)}...</span>
                  </div>
                  <div className="flex justify-between">
                    <span className="text-muted-foreground">Therapist:</span>
                    <span className="font-medium">{therapist.full_name}</span>
                  </div>
                  <div className="flex justify-between">
                    <span className="text-muted-foreground">Date:</span>
                    <span className="font-medium">{formatDate(bookedNFT.date)}</span>
                  </div>
                  <div className="flex justify-between">
                    <span className="text-muted-foreground">Time:</span>
                    <span className="font-medium">{formatTime(bookedNFT.start_time)} - {formatTime(bookedNFT.end_time)}</span>
                  </div>
                  <div className="flex justify-between">
                    <span className="text-muted-foreground">Meeting:</span>
                    <span className="text-xs text-blue-400">Link generated</span>
                  </div>
                </div>
              </div>

              {/* Next Steps */}
              <div className="space-y-3 text-left">
                <h3 className="font-semibold text-foreground text-center">📱 Next Steps:</h3>
                <div className="space-y-2 text-sm text-muted-foreground">
                  <div className="flex items-start gap-2">
                    <span className="text-green-400">•</span>
                    <span>Check your profile for session details</span>
                  </div>
                  <div className="flex items-start gap-2">
                    <span className="text-green-400">•</span>
                    <span>Join 5 minutes before session time</span>
                  </div>
                  <div className="flex items-start gap-2">
                    <span className="text-green-400">•</span>
                    <span>Meeting link stored in your NFT</span>
                  </div>
                </div>
              </div>

              {/* Auto-redirect Notice */}
              <div className="text-center p-3 bg-blue-500/10 border border-blue-500/20 rounded-lg">
                <p className="text-sm text-blue-400">
                  Redirecting to your profile in {redirectCountdown} seconds...
                </p>
              </div>

              {/* Action Buttons */}
              <div className="flex gap-3">
                <Button
                  variant="outline"
                  onClick={() => setShowSuccessModal(false)}
                  className="flex-1"
                >
                  Stay Here
                </Button>
                <Button
                  onClick={() => {
                    setShowSuccessModal(false);
                    const clientWallet = currentAccount?.address || 'mock-wallet-address';
                    router.push(`/client/${clientWallet}`);
                  }}
                  className="flex-1 bg-gradient-to-r from-purple-500 to-blue-500"
                >
                  Go to Profile →
                </Button>
              </div>
            </CardContent>
          </Card>
        </div>
      )}
    </div>
  );
}<|MERGE_RESOLUTION|>--- conflicted
+++ resolved
@@ -66,34 +66,20 @@
     async function fetchTherapistAndSessions() {
       setLoading(true);
       try {
-<<<<<<< HEAD
         console.log('🔍 Fetching therapist data for identifier:', walletAddress);
         console.log('🔍 Is wallet address?', isWalletAddress(walletAddress));
         
         const therapistData = await getTherapistByIdOrWallet(walletAddress);
         if (therapistData) {
           setTherapist(therapistData);
-          
+          console.log('🔍 Therapist data:', { id: therapistData.id, wallet_address: therapistData.wallet_address });
           // Use the therapist's wallet address for session queries (if we have it)
           const therapistWalletAddress = therapistData.wallet_address || walletAddress;
           console.log('🔍 Using wallet address for sessions:', therapistWalletAddress);
-          
           // Fetch real available sessions from database
-          const sessions = await SessionService.getAllAvailableSessionsForTherapist(therapistWalletAddress);
-=======
-        console.log('🔍 URL walletAddress parameter:', walletAddress);
-        const therapistData = await getTherapistById(walletAddress);
-        if (therapistData) {
-          setTherapist(therapistData);
-          console.log('🔍 Therapist data:', { id: therapistData.id, wallet_address: therapistData.wallet_address });
-          
-          // Use the therapist's actual wallet address for session queries
-          const therapistWalletAddress = therapistData.wallet_address;
-          console.log('🔍 Fetching sessions for therapist wallet:', therapistWalletAddress);
-          const sessions = await SessionService.getAllAvailableSessionsForTherapist(therapistWalletAddress);
+          const sessions = await SessionService.getAllAvailableSessionsForTherapist(walletAddress);
           console.log('📅 Fetched sessions:', sessions);
           console.log('📅 Session dates:', sessions.map(s => ({ id: s.id, date: s.date, start_time: s.start_time })));
->>>>>>> 46b7860a
           setTimeSlots(sessions);
         }
       } catch (error) {
