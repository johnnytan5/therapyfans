--- conflicted
+++ resolved
@@ -10,15 +10,11 @@
 import { Textarea } from '@/components/ui/textarea';
 import { Card, CardContent, CardHeader, CardTitle } from '@/components/ui/card';
 import { Alert, AlertDescription } from '@/components/ui/alert';
-<<<<<<< HEAD
 
 const PACKAGE_ID = "0x7dee12dcb0e9afc507ef32e7741f18009f30ffbabe9fabdf53c2a4331793a76e";
-const suiClient = new SuiClient({ url: getFullnodeUrl('testnet') });
-=======
 import { PACKAGE_ID, CONTRACT_FUNCTIONS, SUI_TYPES } from '@/lib/suiConfig';
 const suiClient = new SuiClient({ url: getFullnodeUrl('testnet') }); // or 'mainnet'
 
->>>>>>> 75b24c5c
 
 export default function TherapistTestPage() {
   const account = useCurrentAccount();
@@ -274,9 +270,19 @@
   const fetchTherapistNfts = async () => {
     if (!account?.address) return;
     
-<<<<<<< HEAD
     startLoading("fetchNfts");
     setError(null);
+    // Get all objects owned by the user
+    const ownedObjects = await suiClient.getOwnedObjects({
+      owner: account.address,
+      filter: {
+        StructType: SUI_TYPES.therapistNft
+      },
+      options: {
+        showContent: true,
+        showType: true,
+      }
+    });
 
     try {
       console.log("Fetching NFTs for address:", account.address);
@@ -291,56 +297,6 @@
           showType: true,
         }
       });
-=======
-    // Get all objects owned by the user
-    const ownedObjects = await suiClient.getOwnedObjects({
-      owner: account.address,
-      filter: {
-        StructType: SUI_TYPES.therapistNft
-      },
-      options: {
-        showContent: true,
-        showType: true,
-      }
-    });
-
-    console.log("Found objects:", ownedObjects);
-
-    // Parse the NFTs
-    const nfts = ownedObjects.data
-      .filter(obj => obj.data?.content?.dataType === 'moveObject')
-      .map(obj => {
-        const fields = (obj.data?.content as any)?.fields;
-        if (!fields) return null;
-
-        return {
-          id: obj.data?.objectId,
-          name: fields.name ? new TextDecoder().decode(new Uint8Array(fields.name)) : 'Unknown',
-          specialization: fields.specialization ? new TextDecoder().decode(new Uint8Array(fields.specialization)) : 'Unknown',
-          credentials: fields.credentials ? new TextDecoder().decode(new Uint8Array(fields.credentials)) : 'Unknown',
-          yearsExperience: fields.years_experience,
-          bio: fields.bio ? new TextDecoder().decode(new Uint8Array(fields.bio)) : 'Unknown',
-          sessionTypes: fields.session_types ? new TextDecoder().decode(new Uint8Array(fields.session_types)) : 'Unknown',
-          languages: fields.languages ? new TextDecoder().decode(new Uint8Array(fields.languages)) : 'Unknown',
-          rating: fields.rating,
-          totalSessions: fields.total_sessions,
-          profileImageUrl: fields.profile_image_url ? new TextDecoder().decode(new Uint8Array(fields.profile_image_url)) : '',
-          certificationUrl: fields.certification_url ? new TextDecoder().decode(new Uint8Array(fields.certification_url)) : ''
-        };
-      })
-      .filter(nft => nft !== null);
-
-    console.log("Parsed NFTs:", nfts);
-    setTherapistNfts(nfts);
-    
-  } catch (error) {
-    console.error("Error fetching NFTs:", error);
-    setError(`Error fetching NFTs: ${error instanceof Error ? error.message : 'Unknown error'}`);
-  } finally {
-    endLoading("fetchNfts");
-  }
-};
->>>>>>> 75b24c5c
 
       console.log("Found objects:", ownedObjects);
 
