--- conflicted
+++ resolved
@@ -15,11 +15,8 @@
   Calendar, 
   Menu,
   X,
-<<<<<<< HEAD
+  Coins,
   UserCheck
-=======
-  Coins
->>>>>>> 14a5ca63
 } from "lucide-react";
 import { cn } from "@/lib/utils";
 
