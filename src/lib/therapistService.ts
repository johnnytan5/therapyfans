--- conflicted
+++ resolved
@@ -3,11 +3,7 @@
 
 export interface TherapistWithSpecializations {
   id: string;
-<<<<<<< HEAD
   wallet_address: string | null;
-=======
-  wallet_address: string;
->>>>>>> 46b7860a
   full_name: string;
   profile_picture_url: string | null;
   bio: string | null;
